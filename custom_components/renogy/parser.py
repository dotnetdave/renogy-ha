"""Parsing helpers for Renogy BLE integrations."""

from __future__ import annotations

from typing import Any, Dict
import logging

LOGGER = logging.getLogger(__name__)


def _bytes_to_int(bs: bytes, offset: int, length: int, *, signed: bool = False, scale: float = 1.0) -> float | int | None:
    """Helper to convert a slice of ``bs`` into a scaled integer."""
    if len(bs) < offset + length:
        return None
    raw = int.from_bytes(bs[offset : offset + length], "big", signed=signed)
    value: float | int = raw * scale
    return round(value, 2) if isinstance(value, float) else value


def parse_shunt_packet(data: bytes) -> Dict[str, float | int | None]:
    """Parse a Renogy SmartShunt manufacturer specific packet."""
    LOGGER.debug("Parsing manufacturer packet: %s", data)
    if len(data) < 12:
        raise ValueError("packet too short")

    offset = 2  # skip manufacturer id
    if len(data) < offset + 10:
        raise ValueError("packet too short")

    bus_mv = int.from_bytes(data[offset : offset + 2], "big")
    offset += 2
    shunt_uv = int.from_bytes(data[offset : offset + 2], "big")
    offset += 2
    current_ma = int.from_bytes(data[offset : offset + 2], "big", signed=True)
    offset += 2
    consumed = int.from_bytes(data[offset : offset + 2], "big")
    offset += 2
    soc = data[offset]
    offset += 1
    temperature_raw = data[offset]
    offset += 1
    extra = data[offset] if len(data) > offset else None

    metrics = {
        "bus_voltage": bus_mv / 1000,
        "shunt_drop": shunt_uv / 1000,
        "current": current_ma / 1000,
        "consumed_ah": consumed / 100,
        "state_of_charge": max(0, min(soc, 100)),
        "temperature": temperature_raw - 40,
        "extra_flags": extra,
    }
    LOGGER.debug("Parsed manufacturer packet data: %s", metrics)
    return metrics


def parse_shunt_ble_packet(data: bytes) -> Dict[str, float | int | str]:
    """Parse a SmartShunt BLE notification packet from characteristic FFF1."""
    LOGGER.debug("Parsing BLE packet: %s", data)

    # Filter out ASCII status strings like b"AT+NM=..." which aren't valid data
    if len(data) >= 2 and data[:2] == b"AT":
        LOGGER.debug("Ignoring ASCII status packet: %s", data)
        raise ValueError("status packet")

<<<<<<< HEAD
    # Some shunts use an alternate header starting with ``b"BW\x01"``.
    # The next byte is the message type and the final byte is a parity/CRC.
    if data.startswith(b"BW\x01") and len(data) >= 6:
        msg_type = data[3]
        payload = data[4:-1]  # strip trailing parity byte
        LOGGER.debug(
            "Detected BW header, msg_type=0x%02X, payload=%s", msg_type, payload
        )
        metrics: Dict[str, float | int | str] = {"packetType": f"0x{msg_type:02X}"}

        if msg_type == 0x05:
            metrics["battery_voltage"] = int.from_bytes(payload, "big") / 1000
            return metrics
        if msg_type == 0x04:
            metrics["discharge_amps"] = int.from_bytes(payload, "big", signed=True) / 1000
            return metrics
        if msg_type == 0x03:
            metrics["state_of_charge"] = int.from_bytes(payload, "big") / 100
            return metrics

        LOGGER.error("Unsupported BW msg_type: 0x%02X", msg_type)
        raise ValueError(f"unsupported bw msg: 0x{msg_type:02X}")

=======
>>>>>>> 845bd20f
    if len(data) < 4:
        LOGGER.error("Packet too short to parse: %s", data)
        raise ValueError("packet too short")

    packet_type = data[2]
    LOGGER.debug("Detected packet type: 0x%02X", packet_type)

    if packet_type in (0x10, 0x44):
        payload = data[3:]
        LOGGER.debug("Extracted payload: %s", payload)

        if packet_type == 0x10:
            LOGGER.debug("Processing ASCII model ID string packet")
            model_id = payload.decode("ascii", errors="ignore").strip()
            LOGGER.debug("Parsed model ID: %s", model_id)
            return {"packetType": "0x10", "model_id": model_id}

        if packet_type == 0x44:
            LOGGER.debug("Processing numeric metrics packet")
            if len(payload) < 11:
                LOGGER.error("Payload too short for numeric metrics: %s", payload)
                raise ValueError("payload too short")

            bus_v = int.from_bytes(payload[0:2], "big") / 1000.0
            drop_mv = int.from_bytes(payload[2:4], "big") / 1000.0
            curr_a = int.from_bytes(payload[4:6], "big", signed=True) / 1000.0
            consumed_ah = int.from_bytes(payload[6:8], "big") / 100.0
            soc_raw = payload[8]
            soc = max(0, min(soc_raw, 100))
            temp_c = payload[9] - 40
            flags = payload[10]

            metrics = {
                "packetType": "0x44",
                "bus_voltage": bus_v,
                "shunt_drop": drop_mv,
                "current": curr_a,
                "consumed_ah": consumed_ah,
                "state_of_charge": soc,
                "temperature": temp_c,
                "extra_flags": flags,
            }
            metrics["power_watts"] = round(bus_v * curr_a, 2)
            LOGGER.debug("Parsed numeric metrics: %s", metrics)
            return metrics

        LOGGER.error("Unsupported packet type: 0x%02X", packet_type)
        raise ValueError(f"Unsupported packet type: 0x{packet_type:02X}")

    LOGGER.debug("Processing group-based message format")
    group_id = data[3]
    payload = data[4:]
    LOGGER.debug("Group ID: 0x%02X, Payload: %s", group_id, payload)

    metrics: Dict[str, float | int | str] = {"packetType": f"0x{group_id:02X}"}

    if group_id == 0x03:
        raw = int.from_bytes(payload[3:5], "little")
        metrics["state_of_charge"] = round(raw * 0.1, 1)
        LOGGER.debug("Parsed state_of_charge: %s", metrics["state_of_charge"])
        return metrics

    if group_id == 0x05:
        raw = int.from_bytes(payload[3:7], "little")
        metrics["battery_voltage"] = round(raw * 0.001, 3)
        LOGGER.debug("Parsed battery_voltage: %s", metrics["battery_voltage"])
        return metrics

    if group_id == 0x04:
        raw = int.from_bytes(payload[3:6], "little", signed=True)
        amps = round(raw * 0.001, 3)
        metrics["discharge_amps"] = amps
        LOGGER.debug("Parsed discharge_amps: %s", amps)
        if "battery_voltage" in metrics:
            metrics["power_watts"] = round(metrics["battery_voltage"] * amps, 2)
            LOGGER.debug("Calculated power_watts: %s", metrics["power_watts"])
        return metrics

    if group_id == 0x02:
        mins = _bytes_to_int(payload, 3, 4)
        if mins is not None:
            metrics["remaining_time_h"] = round(mins / 60, 2)
            LOGGER.debug("Parsed remaining_time_h: %s", metrics["remaining_time_h"])
        return metrics

    if group_id == 0x0B:
        metrics["consumed_Ah"] = _bytes_to_int(payload, 3, 4, scale=0.1)
        LOGGER.debug("Parsed consumed_Ah: %s", metrics["consumed_Ah"])
        return metrics

    if group_id == 0x06:
        mins = _bytes_to_int(payload, 3, 2)
        if mins is not None:
            metrics["discharge_duration_h"] = round(mins / 60, 2)
            LOGGER.debug("Parsed discharge_duration_h: %s", metrics["discharge_duration_h"])
        return metrics

    if group_id == 0x0D:
        metrics["temperature_C"] = _bytes_to_int(payload, 3, 2, signed=True, scale=0.1)
        LOGGER.debug("Parsed temperature_C: %s", metrics["temperature_C"])
        return metrics

    if group_id == 0x07:
        metrics["starter_volts"] = _bytes_to_int(payload, 3, 4, scale=0.001)
        LOGGER.debug("Parsed starter_volts: %s", metrics["starter_volts"])
        return metrics

    LOGGER.error("Unsupported group ID: 0x%02X", group_id)
    raise ValueError(f"Unsupported group id: 0x{group_id:02X}")


def parse_shunt_ble_messages(messages: list[bytes]) -> Dict[str, float | int | str]:
    """Parse multiple SmartShunt BLE packets and merge the metrics."""
    LOGGER.debug("Starting to parse BLE messages: %s", messages)
    result: Dict[str, float | int | str] = {}
    for index, msg in enumerate(messages):
        LOGGER.debug("Processing message %d: %s", index, msg)
        try:
            LOGGER.debug("Attempting to parse message %d: %s", index, msg)
            metrics = parse_shunt_ble_packet(msg)
            LOGGER.debug("Successfully parsed message %d: %s", index, metrics)
        except ValueError as e:
            LOGGER.warning("Failed to parse message %d: %s, Error: %s", index, msg, e)
            continue
        result.update(metrics)
        LOGGER.debug("Updated result after message %d: %s", index, result)

    LOGGER.debug("Final merged metrics after parsing all messages: %s", result)
    bus_v = result.get("battery_voltage") or result.get("bus_voltage")
    amps = result.get("discharge_amps") or result.get("current")
    if bus_v is not None and amps is not None:
        result["power_watts"] = round(float(bus_v) * float(amps), 2)
        LOGGER.debug("Calculated power_watts: %s", result["power_watts"])
    else:
        LOGGER.debug("Could not calculate power_watts due to missing bus_v or amps")

    LOGGER.debug("Returning final result: %s", result)
    return result<|MERGE_RESOLUTION|>--- conflicted
+++ resolved
@@ -62,8 +62,7 @@
     if len(data) >= 2 and data[:2] == b"AT":
         LOGGER.debug("Ignoring ASCII status packet: %s", data)
         raise ValueError("status packet")
-
-<<<<<<< HEAD
+        
     # Some shunts use an alternate header starting with ``b"BW\x01"``.
     # The next byte is the message type and the final byte is a parity/CRC.
     if data.startswith(b"BW\x01") and len(data) >= 6:
@@ -87,8 +86,7 @@
         LOGGER.error("Unsupported BW msg_type: 0x%02X", msg_type)
         raise ValueError(f"unsupported bw msg: 0x{msg_type:02X}")
 
-=======
->>>>>>> 845bd20f
+
     if len(data) < 4:
         LOGGER.error("Packet too short to parse: %s", data)
         raise ValueError("packet too short")
